--- conflicted
+++ resolved
@@ -55,9 +55,6 @@
 | Id | Thesis title | Description |
 | --- | --- | --- |
 | 000 | Example Folder | This folder contains templates and examples how it should look like |
-<<<<<<< HEAD
 | 001 | Evaluation of an Ultrasound-based Indoor Localization System for Mobile Multi-robot Systme | In this work we developed a localization system based on the sensor fusion approach using the EKF|
-=======
 | [002](student_code/002_SplinedVoronoiPlanner/README.md) | Planung und Glättung von Pfaden für Formationen nicht-holonomer mobiler Roboter | Path planning with voronoi diagrams and smoothing with quintic bezier-splines |
-| [003](student_code/003_RedundancyRes/Readme.md) | Development of an Optimization Function for Redundancy Resolution while Avoiding Singularities for Redundant Mobile Manipulators | Optimization for the UR16 and MiR100/200 on basis of reduced gradient |
->>>>>>> 16ff343c
+| [003](student_code/003_RedundancyRes/Readme.md) | Development of an Optimization Function for Redundancy Resolution while Avoiding Singularities for Redundant Mobile Manipulators | Optimization for the UR16 and MiR100/200 on basis of reduced gradient |