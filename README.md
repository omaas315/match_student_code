--- conflicted
+++ resolved
@@ -55,8 +55,5 @@
 | Id | Thesis title | Description |
 | --- | --- | --- |
 | 000 | Example Folder | This folder contains templates and examples how it should look like |
-<<<<<<< HEAD
+| [002](student_code/002_SplinedVoronoiPlanner/README.md) | Planung und Glättung von Pfaden für Formationen nicht-holonomer mobiler Roboter | Path planning with voronoi diagrams and smoothing with quintic bezier-splines |
 | [003](student_code/003_RedundancyRes/Readme.md) | Development of an Optimization Function for Redundancy Resolution while Avoiding Singularities for Redundant Mobile Manipulators | Optimization for the UR16 and MiR100/200 on basis of reduced gradient |
-=======
-| [002](student_code/002_SplinedVoronoiPlanner/README.md) | Planung und Glättung von Pfaden für Formationen nicht-holonomer mobiler Roboter | Path planning with voronoi diagrams and smoothing with quintic bezier-splines |
->>>>>>> 9ba29511
